;;; platformio-mode.el --- PlatformIO integration

;; Copyright (C) 2016 Zach Massia
;; Copyright (C) 2021 Dante Catalfamo

;; Author: Zach Massia <zmassia@gmail.com>
;;         Dante Catalfamo <dante@lambda.cx>
;; URL: https://github.com/zachmassia/platformio-mode
;; Version: 0.3.0
;; Package-Requires: ((emacs "25.1") (async "1.9.0") (projectile "0.13.0"))

;; This file is NOT part of GNU Emacs.

;; This program is free software; you can redistribute it and/or modify
;; it under the terms of the GNU General Public License as published by
;; the Free Software Foundation; either version 3, or (at your option)
;; any later version.
;;
;; This program is distributed in the hope that it will be useful,
;; but WITHOUT ANY WARRANTY; without even the implied warranty of
;; MERCHANTABILITY or FITNESS FOR A PARTICULAR PURPOSE.  See the
;; GNU General Public License for more details.
;;
;; You should have received a copy of the GNU General Public License
;; along with GNU Emacs; see the file COPYING.  If not, write to the
;; Free Software Foundation, Inc., 51 Franklin Street, Fifth Floor,
;; Boston, MA 02110-1301, USA.

;;; Commentary:
;;
;; A minor mode which allows quick building and uploading of PlatformIO
;; projects with a few short key sequences.
;;
;;; Code:

(require 'json)
(require 'async)
(require 'seq)
(require 'projectile)
(require 'compile)

;;; Customization
(defgroup platformio nil
  "PlatformIO integration for Emacs"
  :prefix "platformio-" :group 'tools
  :link '(url-link :tag "PlatformIO Documentation" "docs.platformio.org/en/latest/")
  :link '(url-link :tag "Submit PlatformIO Issue" "https://github.com/platformio/platformio/issues/"))

(defcustom platformio-mode-keymap-prefix (kbd "C-c i")
  "PlatformIO-mode keymap prefix."
  :group 'platformio
  :type 'string)

(defcustom platformio-mode-silent nil
  "Run PlatformIO commands with the silent argument."
  :group 'platformio
  :type 'boolean)

(defcustom platformio-board-list-buffer "*PlatformIO Boards*"
  "PlatformIO board list buffer name."
  :group 'platformio
  :type 'string)


(define-compilation-mode platformio-compilation-mode "PIOCompilation"
  "PlatformIO specific `compilation-mode' derivative."
  (setq-local compilation-scroll-output t)
  (require 'ansi-color)
  (add-hook 'compilation-filter-hook
            'platformio-compilation-filter-hook nil t))

(defun platformio-compilation-filter-hook ()
  (when (eq major-mode 'platformio-compilation-mode)
    (ansi-color-apply-on-region compilation-filter-start (point-max))))

;;; User setup functions
(defun platformio-setup-compile-buffer ()
  "Deprecated function."
  (warn "The function platformio-setup-compile-buffer is deprecated, remove it from your config!"))


(defun platformio-conditionally-enable ()
  "Enable `platformio-mode' only when a `platformio.ini' file is present in project root."
  (condition-case nil
      (when (projectile-verify-file "platformio.ini")
        (platformio-mode 1))
    (error nil)))


;;; Internal functions
(defun platformio--exec (target)
  "Call `platformio ... TARGET' in the root of the project."
  (let ((default-directory (projectile-project-root))
        (cmd (concat "platformio -f -c emacs " target)))
    (unless default-directory
      (user-error "Not in a projectile project, aborting"))
    (save-some-buffers (not compilation-ask-about-save)
                       (lambda ()
                         (projectile-project-buffer-p (current-buffer)
                                                      default-directory)))
    (compilation-start cmd 'platformio-compilation-mode)))

(defun platformio--silent-arg ()
  (if platformio-mode-silent
      "-s "
    nil))

(defun platformio--run (runcmd &optional NOSILENT)
  (platformio--exec (concat "run "
                            (unless NOSILENT
                              (platformio--silent-arg))
                            runcmd)))


;;; Board list functions
(defun platformio--add-board (board)
  "Add a BOARD to a PlatformIO project."
  (platformio--exec (string-join (list "init --ide emacs --board " board))))

(defun platformio--build-board-table (_autoignore _noconfirm)
  "Return a list of all boards supported by PlatformIO."
  (setq revert-buffer-in-progress-p t)
  (setq mode-line-process ":refreshing")
  (async-start
   (lambda ()
     (require 'seq)
     (require 'json)
     (setq out nil)
     (seq-map
      (lambda (board)
        (push (list (alist-get 'id board)
                    (vector
                     `("Add" action
                       (lambda (_button) (platformio--add-board ,(alist-get 'id board))))
                     (alist-get 'name board)
                     (alist-get 'id board)
                     (alist-get 'mcu board)
                     (alist-get 'platform board)
                     (number-to-string (alist-get 'fcpu board))
                     (number-to-string (alist-get 'ram board))
                     (number-to-string (alist-get 'rom board))
                     (string-join (alist-get 'frameworks board) ", ")
                     (alist-get 'vendor board)
                     `("URL" action
                       (lambda (_button)
                         (browse-url-default-browser ,(alist-get 'url board))))
                     `("Docs" action
                       (lambda (_button)
                         (browse-url-default-browser ,(string-join (list "https://docs.platformio.org/en/latest/boards/"
                                                                         (alist-get 'platform board)
                                                                         "/"
                                                                         (alist-get 'id board)
                                                                         ".html")))))))
              out))
      (json-read-from-string
       (shell-command-to-string "platformio boards --json-output")))
     (nreverse out))

   (lambda (result)
     (with-current-buffer platformio-board-list-buffer
       (setq tabulated-list-entries result)
       (tabulated-list-revert)
       (setq revert-buffer-in-progress-p nil)
       (setq mode-line-process "")))))

(define-derived-mode platformio-boards-mode tabulated-list-mode "PlatformIO-Boards"
  "PlatformIO boards mode."
  (setq tabulated-list-format [("" 3 nil)
                               ("Name" 24 t)
                               ("ID" 30 t)
                               ("MCU" 17 t)
                               ("Platform" 16 t)
                               ("CPU Freq" 12 nil)
                               ("RAM" 12 nil)
                               ("ROM" 12 nil)
                               ("Frameworks" 35 nil)
                               ("Vendor" 20 t)
                               ("" 4 nil)
                               ("" 4 nil)])
  (setq tabulated-list-sort-key nil)
  (setq tabulated-list-padding 2)
  (tabulated-list-init-header)
  (setq revert-buffer-function #'platformio--build-board-table))


;;; User commands
(defun platformio-build (arg)
  "Build PlatformIO project."
  (interactive "P")
  (platformio--run nil arg))

(defun platformio-upload (arg)
  "Upload PlatformIO project to device."
  (interactive "P")
  (platformio--run "-t upload" arg))

(defun platformio-programmer-upload (arg)
  "Upload PlatformIO project to device using external programmer."
  (interactive "P")
  (platformio--run "-t program" arg))

(defun platformio-spiffs-upload (arg)
  "Upload SPIFFS to device."
  (interactive "P")
  (platformio--run "-t uploadfs" arg))

(defun platformio-clean (arg)
  "Clean PlatformIO project."
  (interactive "P")
  (platformio--run "-t clean" arg))

(defun platformio-update ()
  "Update installed PlatformIO libraries."
  (interactive)
  (platformio--exec "update"))

(defun platformio-init-update-workspace ()
  "Re-initialize project. Will update `.ccls' file."
  (interactive)
  (platformio--exec "init --ide emacs"))

<<<<<<< HEAD
(defun platformio-device-monitor ()
  "Open device monitor."
  (interactive)
  (platformio--exec "device monitor"))

=======
(defun platformio-boards ()
  "List boards supported by PlatformIO."
  (interactive)
  (switch-to-buffer platformio-board-list-buffer)
  (platformio-boards-mode)
  (revert-buffer))
>>>>>>> c9186044

;;; Minor mode
(defvar platformio-command-map
  (let ((map (make-sparse-keymap)))
    (define-key map (kbd "b") #'platformio-build)
    (define-key map (kbd "u") #'platformio-upload)
    (define-key map (kbd "p") #'platformio-programmer-upload)
    (define-key map (kbd "s") #'platformio-spiffs-upload)
    (define-key map (kbd "c") #'platformio-clean)
    (define-key map (kbd "d") #'platformio-update)
    (define-key map (kbd "i") #'platformio-init-update-workspace)
<<<<<<< HEAD
    (define-key map (kbd "m") #'platformio-device-monitor)
=======
    (define-key map (kbd "l") #'platformio-boards)
>>>>>>> c9186044
    map)
  "Keymap for PlatformIO mode commands after `platformio-mode-keymap-prefix'.")
(fset 'platformio-command-map platformio-command-map)

(defvar platformio-mode-map
  (let ((map (make-sparse-keymap)))
    (define-key map platformio-mode-keymap-prefix 'platformio-command-map)
    map)
  "Keymap for PlatformIO mode.")

(easy-menu-change
 '("Tools") "PlatformIO"
 '(["Build Project" platformio-build]
   ["Upload Project" platformio-upload]
   ["Upload using External Programmer" platformio-programmer-upload]
   ["Upload SPIFFS" platformio-spiffs-upload]
   ["Device monitor" platformio-device-monitor]
   "--"
   ["Add Boards" platformio-boards]
   ["Clean Project" platformio-clean]
   ["Update Project Libraries" platformio-update]
   ["Update Project Workspace and Index" platformio-init-update-workspace]))


;;;###autoload
(define-minor-mode platformio-mode
  "PlatformIO integration for Emacs."
  :lighter " PlatformIO"
  :keymap platformio-mode-map
  :group 'platformio
  :require 'platformio)

(provide 'platformio-mode)
;;; platformio-mode.el ends here<|MERGE_RESOLUTION|>--- conflicted
+++ resolved
@@ -219,20 +219,19 @@
   (interactive)
   (platformio--exec "init --ide emacs"))
 
-<<<<<<< HEAD
+
 (defun platformio-device-monitor ()
   "Open device monitor."
   (interactive)
   (platformio--exec "device monitor"))
 
-=======
 (defun platformio-boards ()
   "List boards supported by PlatformIO."
   (interactive)
   (switch-to-buffer platformio-board-list-buffer)
   (platformio-boards-mode)
   (revert-buffer))
->>>>>>> c9186044
+
 
 ;;; Minor mode
 (defvar platformio-command-map
@@ -244,11 +243,8 @@
     (define-key map (kbd "c") #'platformio-clean)
     (define-key map (kbd "d") #'platformio-update)
     (define-key map (kbd "i") #'platformio-init-update-workspace)
-<<<<<<< HEAD
     (define-key map (kbd "m") #'platformio-device-monitor)
-=======
     (define-key map (kbd "l") #'platformio-boards)
->>>>>>> c9186044
     map)
   "Keymap for PlatformIO mode commands after `platformio-mode-keymap-prefix'.")
 (fset 'platformio-command-map platformio-command-map)
